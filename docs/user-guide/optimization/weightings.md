# PyPSA Weightings Guide

A practical guide to understanding and using weightings in PyPSA optimization.

## What Are Weightings?

Weightings are scaling factors that control how time is represented in your optimization model. They answer two key questions:

1. **How much does each snapshot contribute to total costs/emissions?**
2. **How are costs/emissions scaled across investment periods?**

## Quick Reference

| Weighting | What It Does | Typical Value |
|-----------|--------------|---------------|
| `snapshot_weightings.objective` | Scales operational costs in objective function | 1.0 for hourly data |
| `snapshot_weightings.stores` | Hours elapsed for storage energy balance | 1.0 for hourly snapshots |
| `snapshot_weightings.generators` | Scales emissions/energy for global constraints | 1.0 for hourly data |
| `investment_period_weightings.objective` | NPV discount factor for each period | Sum of discount factors |
| `investment_period_weightings.years` | Period duration for emission budgets | 10 for 2030-2039 |

## Snapshot Weightings

Accessed via `n.snapshot_weightings`, a DataFrame with three columns:

### 1. Objective (`snapshot_weightings.objective`)

**Used for:** Operational costs in the objective function (marginal costs, storage costs, stand-by costs)

**Formula:**
```
# Single investment period
Total OPEX = sum_over_snapshots(
    marginal_cost × dispatch × snapshot_weightings.objective[snapshot]
)

# Multi-investment periods
Total OPEX = sum_over_periods(
    sum_over_snapshots(
        marginal_cost × dispatch × snapshot_weightings.objective
    ) × investment_period_weightings.objective[period]
)
```

**When to scale:**
- Full year (8760 hours): Use `1.0` for each hourly snapshot
- Representative days: Scale so total weighted hours = 8760
- Multiple years per investment period: Scale to represent one year. Sum of weights across investment period = 8760
- Rule of thumb is sum of weights for a year (non-multi investment period model) or investment period should always = 8760

### 2. Stores (`snapshot_weightings.stores`)

**Used for:** Storage energy balance (hours elapsed between snapshots)

**Formula:**
```
energy[t] = efficiency^hours × energy[t-1] - hours × power[t]
where hours = snapshot_weightings.stores
```

**Critical rule:** This represents **physical time**, not economic weighting!

**When to scale:**
- Hourly snapshots: Always `1.0` (1 hour elapsed)
- 3-hourly snapshots: Use `3.0` (3 hours elapsed)
- Never scale for representative periods (still 1.0 for hourly data)

### 3. Generators (`snapshot_weightings.generators`)

**Used for:** Global constraints (emissions, transmission limits, primary energy)

**Formula:**
```
# Single investment period
Total emissions = sum_over_snapshots(
    dispatch × emission_rate × snapshot_weightings.generators[snapshot]
)

# Multi-investment periods
Total emissions = sum_over_periods(
    sum_over_snapshots(
        dispatch × emission_rate × snapshot_weightings.generators[snapshot]
    ) × investment_period_weightings.years[period]
)
```

**When to scale:**
- Full year (8760 hours): Use `1.0` for each hourly snapshot
- Representative days: Scale so total weighted hours = 8760
- Multiple years per investment period: Scale to represent one year. Sum of weights across investment period = 8760
- Rule of thumb is sum of weights for a year (non-multi investment period model) or investment period should always = 8760

## Investment Period Weightings

For multi-investment period optimization. Accessed via `n.investment_period_weightings`.

### 1. Objective (`investment_period_weightings.objective`)

**Used for:** Discounting costs (both CAPEX and OPEX) to Net Present Value

**How it's applied:**
```
# Investment costs (CAPEX) - snapshot weightings NOT used
Total CAPEX = sum_over_periods(
    capital_cost × capacity × investment_period_weightings.objective[period]
)

# Multi-investment periods
Total OPEX = sum_over_periods(
    sum_over_snapshots(
        marginal_cost × dispatch × snapshot_weightings.objective[snapshot]
    ) × investment_period_weightings.objective[period]
)
```

**How to calculate:**

**Note:** By suming the discount factor across the period years we are effectively weighting by period length. 

```python
# Setup investment periods
investment_periods = [2030, 2040, 2050]
discount_rate = 0.05
period_duration = 10  # Each period represents 10 years
model_start_year = 2030  # Base year for discounting

# Calculate and assign NPV factors for each period
for period in investment_periods:
    # Calculate years from model start
    years_from_start = period - model_start_year  # 0 for 2030, 10 for 2040, 20 for 2050

    # Discount factors for each year in the period
    discounts = [1 / (1 + discount_rate)**t
                 for t in range(years_from_start, years_from_start + period_duration)]

    # Sum of discount factors = NPV weighting for this period
    npv_factor = sum(discounts)

<<<<<<< HEAD
    # Assign as the investment period objective weighting
    n.investment_period_weightings.loc[period, 'objective'] = npv_factor
=======
# npv_factor then
>>>>>>> 1a69219f

# Results:
# Period 2030 (years 0-9):  objective = 8.11
# Period 2040 (years 10-19): objective = 4.98
# Period 2050 (years 20-29): objective = 3.06
```

### 2. Years (`investment_period_weightings.years`)

**Used for:** Scaling time-dependent global constraints (emission budgets)

**How it's applied:**
```
Total emissions = sum_over_periods(
    sum_over_snapshots(
        dispatch × emission_rate × snapshot_weightings.generators[snapshot]
    ) × investment_period_weightings.years[period]
)
```

**What it represents:** Duration of the investment period in years.

## Common Use Cases

### Case 1: Full Year Hourly Simulation (Single Period)

```python
# 8760 hourly snapshots
n.set_snapshots(pd.date_range("2030-01-01", freq="h", periods=8760))

# Default weightings are perfect
n.snapshot_weightings.objective     # All 1.0
n.snapshot_weightings.stores        # All 1.0
n.snapshot_weightings.generators    # All 1.0

# Verify: sum = 8760 hours ✓
```

### Case 2: Representative Days (Single Period)

```python
# 4 representative days (one per season)
n.set_snapshots(pd.date_range("2030-01-01", freq="h", periods=96))

# Each day represents 365/4 = 91.25 days
days_per_rep_day = 365 / 4

n.snapshot_weightings.objective = days_per_rep_day   # Scale costs
n.snapshot_weightings.stores = 1.0                    # Physical time!
n.snapshot_weightings.generators = days_per_rep_day  # Scale emissions

# Verify: sum = 96 × 91.25 = 8760 hours ✓
```

**Key:** Stores weighting stays 1.0 because each snapshot is still 1 hour apart physically.

### Case 3: Multi-Investment Period (Standard)

```python
# 3 periods, each with 1 year of representative data
periods = [2030, 2040, 2050]

# Create multi-index snapshots
for period in periods:
    year_snapshots = pd.date_range(f"{period}-01-01", freq="h", periods=8760)
    # ... add to MultiIndex

n.set_snapshots(snapshots)
n.investment_periods = periods

# Snapshot weightings: represent one year
n.snapshot_weightings.objective = 1.0
n.snapshot_weightings.stores = 1.0
n.snapshot_weightings.generators = 1.0

# Investment period weightings
discount_rate = 0.05
period_duration = 10  # Each period represents 10 years
model_start_year = 2030  # Base year for discounting

for period in periods:
    # Calculate years from model start
    years_from_start = period - model_start_year  # 0 for 2030, 10 for 2040, 20 for 2050

    # NPV factor: sum of discount factors
    discounts = [1/(1+discount_rate)**(years_from_start+t) for t in range(period_duration)]
    n.investment_period_weightings.loc[period, 'objective'] = sum(discounts)
    n.investment_period_weightings.loc[period, 'years'] = period_duration

# Period 2030: objective = 8.11, years = 10
# Period 2040: objective = 4.98, years = 10
# Period 2050: objective = 3.06, years = 10
```

### Case 4: Multi-Year Data Per Investment Period

**Goal:** Include 3 years of weather data per period to capture variability, while keeping only 2-3 investment decision points.

```python
# Setup: 2 periods, each with 3 years of data
periods = [2030, 2040]
years_per_period = 3
period_duration = 10  # Each period represents 10 actual years

# Create snapshots
for period in periods:
    for year_offset in [0, 1, 2]:  # 2030, 2031, 2032 for period 2030
        year = period + year_offset
        year_snapshots = pd.date_range(f"{year}-01-01", freq="h", periods=8760)
        # ... add to MultiIndex (period, timestamp)

# STEP 1: Scale snapshot weightings to ONE YEAR
annual_hours = 8760
snapshots_per_period = years_per_period * 8760
scaling_factor = annual_hours / snapshots_per_period

n.snapshot_weightings.objective = scaling_factor     # ~0.33
n.snapshot_weightings.stores = 1.0                   # Physical time!
n.snapshot_weightings.generators = scaling_factor    # ~0.33 (SAME!)

# Verify: 0.33 × 26,280 snapshots = 8,760 hours = 1 year ✓

# STEP 2: Set NPV factors (sum of discount factors)
discount_rate = 0.05
model_start_year = 2030  # Base year for discounting

for period in periods:
    # Calculate years from model start
    years_from_start = period - model_start_year  # 0 for 2030, 10 for 2040

    # NPV factor: sum of discount factors
    discounts = [1/(1+discount_rate)**(years_from_start+t) for t in range(period_duration)]
    n.investment_period_weightings.loc[period, 'objective'] = sum(discounts)

# STEP 3: Set period duration
n.investment_period_weightings.years = period_duration

# Result:
# - Costs: annual_cost × NPV_factor = properly discounted ✓
# - Emissions: annual_emissions × 10 = period_emissions ✓
```<|MERGE_RESOLUTION|>--- conflicted
+++ resolved
@@ -136,12 +136,8 @@
     # Sum of discount factors = NPV weighting for this period
     npv_factor = sum(discounts)
 
-<<<<<<< HEAD
     # Assign as the investment period objective weighting
     n.investment_period_weightings.loc[period, 'objective'] = npv_factor
-=======
-# npv_factor then
->>>>>>> 1a69219f
 
 # Results:
 # Period 2030 (years 0-9):  objective = 8.11
@@ -282,4 +278,3 @@
 # Result:
 # - Costs: annual_cost × NPV_factor = properly discounted ✓
 # - Emissions: annual_emissions × 10 = period_emissions ✓
-```