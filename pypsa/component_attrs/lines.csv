--- conflicted
+++ resolved
@@ -34,12 +34,7 @@
 x_pu_eff,float,per unit,0,"Effective per unit series reactance for linear power flow, calculated by PyPSA from x, tap_ratio for transformers and bus.v_nom.",Output
 r_pu_eff,float,per unit,0,"Effective per unit series resistance for linear power flow, calculated by PyPSA from x, tap_ratio for transformers and bus.v_nom.",Output
 s_nom_opt,float,MVA,0,Optimised capacity for apparent power.,Output
-<<<<<<< HEAD
 n_mod,int,n/a,0,Variable used to optimize the number of lines.,Output
 n_mod_opt,int,n/a,0,Optimised number of lines.,Output
-mu_lower,series,currency/MVA,0,Shadow price of lower s_nom limit  -F \leq f. Always non-negative.,Output
-mu_upper,series,currency/MVA,0,Shadow price of upper s_nom limit f \leq F. Always non-negative.,Output
-=======
 mu_lower,series,currency/MVA,0.,Shadow price of lower s_nom limit  -F \leq f. Always non-negative.,Output
-mu_upper,series,currency/MVA,0.,Shadow price of upper s_nom limit f \leq F. Always non-negative.,Output
->>>>>>> 9df3c7e9
+mu_upper,series,currency/MVA,0.,Shadow price of upper s_nom limit f \leq F. Always non-negative.,Output