--- conflicted
+++ resolved
@@ -467,15 +467,8 @@
         .reindex(columns=n.buses.index, fill_value="")
     )
 
-<<<<<<< HEAD
-    if (lhs == '').any().any():
-        logger.warning(f"Empty LHS in nodal balance constraint (unconnected buses?): {lhs[lhs=='']}")
-        lhs = lhs[~(lhs=='')]
-        #raise ValueError("Empty LHS in nodal balance constraint.")
-=======
     if (lhs == "").any().any():
         raise ValueError("Empty LHS in nodal balance constraint.")
->>>>>>> bca3530c
 
     sense = "="
     rhs = (
